--- conflicted
+++ resolved
@@ -50,10 +50,6 @@
 func main() {
 	// Use INFO as default log
 	lvl := slog.LevelInfo
-<<<<<<< HEAD
-	args := os.Args[:]
-=======
->>>>>>> 868bcc7b
 
 	lvlEnv, ok := os.LookupEnv("LOG_LEVEL")
 	// LOG_LEVEL is set, let's default to the desired level
@@ -78,11 +74,6 @@
 			os.Exit(-1)
 		}
 	}
-	slog.Info("listening and serving", "port", port, "process_id", os.Getpid())
-	if len(args) > 1 && args[1] == "ssl" {
-		slog.Info("TLS enabled")
-		panic(http.ListenAndServeTLS(fmt.Sprintf(":%d", port), "server.crt", "server.key", http.HandlerFunc(pingHandler)))
-	} else {
-		panic(http.ListenAndServe(fmt.Sprintf(":%d", port), http.HandlerFunc(pingHandler)))
-	}
+	slog.Info("listening and serving", "port", port)
+	panic(http.ListenAndServe(fmt.Sprintf(":%d", port), http.HandlerFunc(pingHandler)))
 }